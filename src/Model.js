<<<<<<< HEAD
var Tableau = require("./Tableau.js");
var MILP = require("./MILP.js");
=======
/*global describe*/
/*global require*/
/*global module*/
/*global it*/
/*global console*/
/*global process*/

>>>>>>> b348a137
var expressions = require("./expressions.js");
var Constraint = expressions.Constraint;
var Equality = expressions.Equality;
var Variable = expressions.Variable;

var Term = expressions.Term;

/*************************************************************
 * Class: Model
 * Description: Holds the model of a linear optimisation problem
 **************************************************************/
function Model(precision, name) {
    this.tableau = new Tableau(precision);

    this.name = name;

    this.variables = [];

    this.variableIds = [];

    this.integerVariables = [];

    this.unrestrictedVariables = {};

    this.constraints = [];

    this.nConstraints = 0;

    this.nVariables = 0;

    this.isMinimization = true;

    // TODO: this.availableIndexes = [];
    this.lastElementIndex = 0;

    this.tableauInitialized = false;
}
module.exports = Model;

Model.prototype.minimize = function () {
    this.isMinimization = true;
    return this;
};

Model.prototype.maximize = function () {
    this.isMinimization = false;
    return this;
};

// Model.prototype.addConstraint = function (constraint) {
//     // TODO: make sure that the constraint does not belong do another model
//     // and make 
//     this.constraints.push(constraint);
//     return this;
// };

Model.prototype._addConstraint = function (constraint) {
    this.constraints.push(constraint);
    this.nConstraints += 1;
    this.lastElementIndex += 1;
    if (this.tableauInitialized === true) {
        this.tableau.addConstraint(constraint);
    }
};

Model.prototype.smallerThan = function (rhs) {
    var constraint = new Constraint(rhs, true, this.lastElementIndex, this);
    this._addConstraint(constraint);
    return constraint;
};

Model.prototype.greaterThan = function (rhs) {
    var constraint = new Constraint(rhs, false, this.lastElementIndex, this);
    this._addConstraint(constraint);
    return constraint;
};

Model.prototype.equal = function (rhs) {
    var constraintUpper = new Constraint(rhs, true, this.lastElementIndex, this);
    this._addConstraint(constraintUpper);

    var constraintLower = new Constraint(rhs, false, this.lastElementIndex, this);
    this._addConstraint(constraintLower);

    return new Equality(constraintUpper, constraintLower);
};

Model.prototype.addVariable = function (cost, id, isInteger, isUnrestricted) {
    // TODO: difficulty undetermined
    // add support for variables that can be negative
    // how: may be by allowing negative pivots? <- should be easy enough
    var varIndex = this.variables.length;
    var variable = new Variable(id, cost, this.lastElementIndex);
    this.variables.push(variable);
    this.variableIds[this.lastElementIndex] = id;

    if (isInteger) {
        this.integerVariables.push(variable.index);
    }

    if (isUnrestricted) {
        this.unrestrictedVariables[variable.index] = true;
    }

    this.nVariables += 1;
    this.lastElementIndex += 1;

    if (this.tableauInitialized === true) {
        this.tableau.addVariable(variable, cost);
    }

    return variable;
};

//-------------------------------------------------------------------
// For dynamic model modification
//-------------------------------------------------------------------
Model.prototype.removeConstraint = function (constraint) {
    var idx = this.constraints.indexOf(constraint);
    if (idx === -1) {
        console.warn('[Model.removeConstraint] Constraint not present in model');
        return;
    }

    if (this.tableauInitialized === true) {
        if (constraint instanceof Equality === true) {
            this.tableau.removeConstraint(constraint.upperBound);
            this.tableau.removeConstraint(constraint.lowerBound);
        } else {
            this.tableau.removeConstraint(constraint);
        }
    }

    this.constraints.splice(idx, 1);
    this.nConstraints -= 1;
    return this;
};

Model.prototype.removeVariable = function (variable) {
    // TODO ? remove variable term from every constraint?
    // How: every variable should reference the constraints it appears in
    var idx = this.variables.indexOf(variable);
    if (idx === -1) {
        console.warn('[Model.removeVariable] Variable not present in model');
        return;
    }

    if (this.tableauInitialized === true) {
        this.tableau.removeVariable(variable);
    }

    variable.index = -1;
    this.variables.splice(idx, 1);
    return this;
};

Model.prototype.updateRightHandSide = function (constraint, difference) {
    if (this.tableauInitialized === true) {
        this.tableau.updateRightHandSide(constraint, difference);
    }
    return this;
};

Model.prototype.updateConstraintCoefficient = function (constraint, variable, difference) {
    if (this.tableauInitialized === true) {
        this.tableau.updateConstraintCoefficient(constraint, variable, difference);
    }
    return this;
};


Model.prototype.setCost = function (cost, variable) {
    var difference = cost - variable.cost;
    if (this.isMinimization === false) {
        difference = -difference;
    }

    variable.cost = cost;
    this.tableau.updateCost(variable, difference);
    return this;
};

//-------------------------------------------------------------------
//-------------------------------------------------------------------
Model.prototype.loadJson = function (jsonModel) {
<<<<<<< HEAD
    this.isMinimization = (jsonModel.opType === "min");
=======
    var variableId;

    this.minimize = (jsonModel.opType === "min");
>>>>>>> b348a137

    var variables = jsonModel.variables;
    var constraints = jsonModel.constraints;

    var constraintsMin = {};
    var constraintsMax = {};

    // Instantiating constraints
    var constraintIds = Object.keys(constraints);
    var nConstraintIds = constraintIds.length;

    for (var c = 0; c < nConstraintIds; c += 1) {
        var constraintId = constraintIds[c];
        var constraint = constraints[constraintId];
        var equal = constraint.equal;

        var min = (equal === undefined) ? constraint.min : equal;
        if (min !== undefined) {
            constraintsMin[constraintId] = this.greaterThan(min);
        }

        var max = (equal === undefined) ? constraint.max : equal;
        if (max !== undefined) {
            constraintsMax[constraintId] =  this.smallerThan(max);
        }
    }

    var variableIds = Object.keys(variables);
    var nVariables = variableIds.length;

    var integerVarIds = jsonModel.ints || {};
    var unrestrictedVarIds = jsonModel.unrestricted || {};

    // Instantiating variables and constraint terms
    var objectiveName = jsonModel.optimize;
    for (var v = 0; v < nVariables; v += 1) {
        // Creation of the variables
<<<<<<< HEAD
        var variableId = variableIds[v];
=======
        variableId = this.variableIds[v];
        var variable = new Variable(variableId, v);
        this.variables[v] = variable;

        this.objectiveCosts[v] = new Numeral(0);

>>>>>>> b348a137
        var variableConstraints = variables[variableId];
        var cost = variableConstraints[objectiveName] || 0;
        var isInteger = !!integerVarIds[variableId];
        var isUnrestricted = !!unrestrictedVarIds[variableId];
        var variable = this.addVariable(cost, variableId, isInteger, isUnrestricted);

        var constraintNames = Object.keys(variableConstraints);
        for (c = 0; c < constraintNames.length; c += 1) {
            var constraintName = constraintNames[c];
            if (constraintName === objectiveName) {
                continue;
            }

            var coefficient = variableConstraints[constraintName];

            var constraintMin = constraintsMin[constraintName];
            if (constraintMin !== undefined) {
                constraintMin.addTerm(coefficient, variable);
            }

            var constraintMax = constraintsMax[constraintName];
            if (constraintMax !== undefined) {
                constraintMax.addTerm(coefficient, variable);
            }
        }
    }

    return this;
};

//-------------------------------------------------------------------
//-------------------------------------------------------------------
Model.prototype.getNumberOfIntegerVariables = function () {
    return this.integerVariables.length;
};

Model.prototype.solve = function () {
    // Setting tableau if not done
    if (this.tableauInitialized === false) {
        this.tableau.setModel(this);
        this.tableauInitialized = true;
    }

    if (this.getNumberOfIntegerVariables() > 0) {
        return MILP(this);
    } else {
        var solution = this.tableau.solve().compileSolution();
        return solution;
    }
};

Model.prototype.compileSolution = function () {
    return this.tableau.compileSolution();
};

Model.prototype.isFeasible = function () {
    return this.tableau.feasible;
};

Model.prototype.save = function () {
    return this.tableau.save();
};

Model.prototype.restore = function () {
    return this.tableau.restore();
};

Model.prototype.log = function (message) {
    return this.tableau.log(message);
};<|MERGE_RESOLUTION|>--- conflicted
+++ resolved
@@ -1,7 +1,3 @@
-<<<<<<< HEAD
-var Tableau = require("./Tableau.js");
-var MILP = require("./MILP.js");
-=======
 /*global describe*/
 /*global require*/
 /*global module*/
@@ -9,7 +5,8 @@
 /*global console*/
 /*global process*/
 
->>>>>>> b348a137
+var Tableau = require("./Tableau.js");
+var MILP = require("./MILP.js");
 var expressions = require("./expressions.js");
 var Constraint = expressions.Constraint;
 var Equality = expressions.Equality;
@@ -107,7 +104,7 @@
     this.variableIds[this.lastElementIndex] = id;
 
     if (isInteger) {
-        this.integerVariables.push(variable.index);
+        this.integerVariables.push(variable);
     }
 
     if (isUnrestricted) {
@@ -130,7 +127,7 @@
 Model.prototype.removeConstraint = function (constraint) {
     var idx = this.constraints.indexOf(constraint);
     if (idx === -1) {
-        console.warn('[Model.removeConstraint] Constraint not present in model');
+        console.warn("[Model.removeConstraint] Constraint not present in model");
         return;
     }
 
@@ -153,7 +150,7 @@
     // How: every variable should reference the constraints it appears in
     var idx = this.variables.indexOf(variable);
     if (idx === -1) {
-        console.warn('[Model.removeVariable] Variable not present in model');
+        console.warn("[Model.removeVariable] Variable not present in model");
         return;
     }
 
@@ -195,13 +192,7 @@
 //-------------------------------------------------------------------
 //-------------------------------------------------------------------
 Model.prototype.loadJson = function (jsonModel) {
-<<<<<<< HEAD
     this.isMinimization = (jsonModel.opType === "min");
-=======
-    var variableId;
-
-    this.minimize = (jsonModel.opType === "min");
->>>>>>> b348a137
 
     var variables = jsonModel.variables;
     var constraints = jsonModel.constraints;
@@ -239,16 +230,7 @@
     var objectiveName = jsonModel.optimize;
     for (var v = 0; v < nVariables; v += 1) {
         // Creation of the variables
-<<<<<<< HEAD
         var variableId = variableIds[v];
-=======
-        variableId = this.variableIds[v];
-        var variable = new Variable(variableId, v);
-        this.variables[v] = variable;
-
-        this.objectiveCosts[v] = new Numeral(0);
-
->>>>>>> b348a137
         var variableConstraints = variables[variableId];
         var cost = variableConstraints[objectiveName] || 0;
         var isInteger = !!integerVarIds[variableId];
