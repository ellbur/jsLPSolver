--- conflicted
+++ resolved
@@ -83,10 +83,6 @@
     var branch = new Branch(-Infinity, []);
     branches.push(branch);
     // If all branches have been exhausted terminate the loop
-<<<<<<< HEAD
-    while (branches.length > 0) {
-
-=======
     while (branches.length > 0 && toleranceFlag === true) {
         var acceptableThreshold = this.bestPossibleEval * (1 - (tolerance/100));
         // Abort while loop if termination tolerance is both specified and condition is met
@@ -96,7 +92,6 @@
             }
         }
         
->>>>>>> d756ef5f
         // Get a model from the queue
         branch = branches.pop();
         if (branch.relaxedEvaluation > bestEvaluation) {
